//! Process window events
use std::borrow::Cow;
use std::fs::File;
use std::io::Write;
use std::sync::mpsc;
use std::time::{Instant};

use serde_json as json;
use parking_lot::MutexGuard;
use glutin::{self, ModifiersState, Event, ElementState};
use copypasta::{Clipboard, Load, Store};

use ansi::{Handler, ClearMode};
use grid::Scroll;
use config::{self, Config};
use cli::Options;
use display::OnResize;
use index::{Line, Column, Side, Point};
use input::{self, MouseBinding, KeyBinding};
use selection::Selection;
use sync::FairMutex;
use term::{Term, SizeInfo, TermMode};
use util::limit;
use util::fmt::Red;
use window::Window;
use PhysicalSize;

/// Byte sequences are sent to a `Notify` in response to some events
pub trait Notify {
    /// Notify that an escape sequence should be written to the pty
    ///
    /// TODO this needs to be able to error somehow
    fn notify<B: Into<Cow<'static, [u8]>>>(&mut self, B);
}

pub struct ActionContext<'a, N: 'a> {
    pub notifier: &'a mut N,
    pub terminal: &'a mut Term,
<<<<<<< HEAD
    pub selection: &'a mut Option<Selection>,
    pub size_info: &'a mut SizeInfo,
=======
    pub size_info: &'a SizeInfo,
>>>>>>> 8b71eede
    pub mouse: &'a mut Mouse,
    pub received_count: &'a mut usize,
    pub suppress_chars: &'a mut bool,
    pub last_modifiers: &'a mut ModifiersState,
    pub window_changes: &'a mut WindowChanges,
}

impl<'a, N: Notify + 'a> input::ActionContext for ActionContext<'a, N> {
    fn write_to_pty<B: Into<Cow<'static, [u8]>>>(&mut self, val: B) {
        self.notifier.notify(val);
    }

    fn terminal_mode(&self) -> TermMode {
        *self.terminal.mode()
    }

    fn size_info(&self) -> SizeInfo {
        *self.size_info
    }

    fn scroll(&mut self, scroll: Scroll) {
        self.terminal.scroll_display(scroll);
    }

    fn clear_history(&mut self) {
        self.terminal.clear_screen(ClearMode::Saved);
    }

    fn copy_selection(&self, buffer: ::copypasta::Buffer) {
        if let Some(selected) = self.terminal.selection_to_string() {
            if !selected.is_empty() {
                Clipboard::new()
                    .and_then(|mut clipboard| clipboard.store(selected, buffer))
                    .unwrap_or_else(|err| {
                        warn!("Error storing selection to clipboard. {}", Red(err));
                    });
            }
        }
    }

    fn clear_selection(&mut self) {
        *self.terminal.selection_mut() = None;
        self.terminal.dirty = true;
    }

    fn update_selection(&mut self, point: Point, side: Side) {
        self.terminal.dirty = true;
        let point = self.terminal.visible_to_buffer(point);

        // Update selection if one exists
        if let Some(ref mut selection) = *self.terminal.selection_mut() {
            selection.update(point, side);
            return;
        }

        // Otherwise, start a regular selection
        *self.terminal.selection_mut() = Some(Selection::simple(point, side));
    }

    fn simple_selection(&mut self, point: Point, side: Side) {
        let point = self.terminal.visible_to_buffer(point);
        *self.terminal.selection_mut() = Some(Selection::simple(point, side));
        self.terminal.dirty = true;
    }

    fn semantic_selection(&mut self, point: Point) {
        let point = self.terminal.visible_to_buffer(point);
        *self.terminal.selection_mut() = Some(Selection::semantic(point));
        self.terminal.dirty = true;
    }

    fn line_selection(&mut self, point: Point) {
        let point = self.terminal.visible_to_buffer(point);
        *self.terminal.selection_mut() = Some(Selection::lines(point));
        self.terminal.dirty = true;
    }

    fn mouse_coords(&self) -> Option<Point> {
        self.terminal.pixels_to_coords(self.mouse.x as usize, self.mouse.y as usize)
    }

    fn change_font_size(&mut self, delta: f32) {
        self.terminal.change_font_size(delta);
    }

    fn reset_font_size(&mut self) {
        self.terminal.reset_font_size();
    }

    #[inline]
    fn mouse_mut(&mut self) -> &mut Mouse {
        self.mouse
    }

    #[inline]
    fn received_count(&mut self) -> &mut usize {
        &mut self.received_count
    }

    #[inline]
    fn suppress_chars(&mut self) -> &mut bool {
        &mut self.suppress_chars
    }

    #[inline]
    fn last_modifiers(&mut self) -> &mut ModifiersState {
        &mut self.last_modifiers
    }

    #[inline]
    fn hide_window(&mut self) {
        self.window_changes.hide = true;
    }
}

/// The ActionContext can't really have direct access to the Window
/// with the current design. Event handlers that want to change the
/// window must set these flags instead. The processor will trigger
/// the actual changes.
pub struct WindowChanges {
    pub hide: bool,
}

impl WindowChanges {
    fn clear(&mut self) {
        self.hide = false;
    }
}

impl Default for WindowChanges {
    fn default() -> WindowChanges {
        WindowChanges {
            hide: false,
        }
    }
}

pub enum ClickState {
    None,
    Click,
    DoubleClick,
    TripleClick,
}

/// State of the mouse
pub struct Mouse {
    pub x: usize,
    pub y: usize,
    pub left_button_state: ElementState,
    pub middle_button_state: ElementState,
    pub right_button_state: ElementState,
    pub last_click_timestamp: Instant,
    pub click_state: ClickState,
    pub scroll_px: i32,
    pub line: Line,
    pub column: Column,
    pub cell_side: Side,
    pub lines_scrolled: f32,
}

impl Default for Mouse {
    fn default() -> Mouse {
        Mouse {
            x: 0,
            y: 0,
            last_click_timestamp: Instant::now(),
            left_button_state: ElementState::Released,
            middle_button_state: ElementState::Released,
            right_button_state: ElementState::Released,
            click_state: ClickState::None,
            scroll_px: 0,
            line: Line(0),
            column: Column(0),
            cell_side: Side::Left,
            lines_scrolled: 0.0,
        }
    }
}

/// The event processor
///
/// Stores some state from received events and dispatches actions when they are
/// triggered.
pub struct Processor<N> {
    key_bindings: Vec<KeyBinding>,
    mouse_bindings: Vec<MouseBinding>,
    mouse_config: config::Mouse,
    scrolling_config: config::Scrolling,
    print_events: bool,
    wait_for_event: bool,
    notifier: N,
    mouse: Mouse,
    resize_tx: mpsc::Sender<PhysicalSize>,
    ref_test: bool,
    size_info: SizeInfo,
    hide_cursor_when_typing: bool,
    hide_cursor: bool,
    received_count: usize,
    suppress_chars: bool,
    last_modifiers: ModifiersState,
    pending_events: Vec<Event>,
    window_changes: WindowChanges,
}

/// Notify that the terminal was resized
///
/// Currently this just forwards the notice to the input processor.
impl<N> OnResize for Processor<N> {
    fn on_resize(&mut self, size: &SizeInfo) {
        self.size_info = size.to_owned();
    }
}

impl<N: Notify> Processor<N> {
    /// Create a new event processor
    ///
    /// Takes a writer which is expected to be hooked up to the write end of a
    /// pty.
    pub fn new(
        notifier: N,
        resize_tx: mpsc::Sender<PhysicalSize>,
        options: &Options,
        config: &Config,
        ref_test: bool,
        size_info: SizeInfo,
    ) -> Processor<N> {
        Processor {
            key_bindings: config.key_bindings().to_vec(),
            mouse_bindings: config.mouse_bindings().to_vec(),
            mouse_config: config.mouse().to_owned(),
            scrolling_config: config.scrolling(),
            print_events: options.print_events,
            wait_for_event: true,
            notifier,
            resize_tx,
            ref_test,
            mouse: Default::default(),
            size_info,
            hide_cursor_when_typing: config.hide_cursor_when_typing(),
            hide_cursor: false,
            received_count: 0,
            suppress_chars: false,
            last_modifiers: Default::default(),
            pending_events: Vec::with_capacity(4),
            window_changes: Default::default(),
        }
    }

    /// Handle events from glutin
    ///
    /// Doesn't take self mutably due to borrow checking. Kinda uggo but w/e.
    fn handle_event<'a>(
        processor: &mut input::Processor<'a, ActionContext<'a, N>>,
        event: Event,
        ref_test: bool,
        resize_tx: &mpsc::Sender<PhysicalSize>,
        hide_cursor: &mut bool,
        window_is_focused: &mut bool,
    ) {
        match event {
            // Pass on device events
            Event::DeviceEvent { .. } | Event::Suspended { .. } => (),
            Event::WindowEvent { event, .. } => {
                use glutin::WindowEvent::*;
                match event {
                    CloseRequested => {
                        if ref_test {
                            // dump grid state
                            let mut grid = processor.ctx.terminal.grid().clone();
                            grid.truncate();

                            let serialized_grid = json::to_string(&grid)
                                .expect("serialize grid");

                            let serialized_size = json::to_string(processor.ctx.terminal.size_info())
                                .expect("serialize size");

                            File::create("./grid.json")
                                .and_then(|mut f| f.write_all(serialized_grid.as_bytes()))
                                .expect("write grid.json");

                            File::create("./size.json")
                                .and_then(|mut f| f.write_all(serialized_size.as_bytes()))
                                .expect("write size.json");
                        }

                        // FIXME should do a more graceful shutdown
                        ::std::process::exit(0);
                    },
                    Resized(lsize) => {
                        // Resize events are emitted via glutin/winit with logical sizes
                        // However the terminal, window and renderer use physical sizes
                        // so a conversion must be done here
                        resize_tx
                            .send(lsize.to_physical(processor.ctx.size_info.dpr))
                            .expect("send new size");
                        processor.ctx.terminal.dirty = true;
                    },
                    KeyboardInput { input, .. } => {
                        let glutin::KeyboardInput { state, virtual_keycode, modifiers, .. } = input;
                        processor.process_key(state, virtual_keycode, modifiers);
                        if state == ElementState::Pressed {
                            // Hide cursor while typing
                            *hide_cursor = true;
                        }
                    },
                    ReceivedCharacter(c) => {
                        processor.received_char(c);
                    },
                    MouseInput { state, button, modifiers, .. } => {
                        if *window_is_focused {
                            *hide_cursor = false;
                            processor.mouse_input(state, button, modifiers);
                            processor.ctx.terminal.dirty = true;
                        }
                    },
<<<<<<< HEAD
                    CursorMoved { position: lpos, modifiers, .. } => {
                        let (x, y) = lpos.to_physical(processor.ctx.size_info.dpr).into();
                        let x: i32 = limit(x, 0, processor.ctx.size_info.width as i32);
                        let y: i32 = limit(y, 0, processor.ctx.size_info.height as i32);
=======
                    CursorMoved { position: (x, y), modifiers, .. } => {
                        let x = limit(x as i32, 0, processor.ctx.size_info.width as i32);
                        let y = limit(y as i32, 0, processor.ctx.size_info.height as i32);
>>>>>>> 8b71eede

                        *hide_cursor = false;
                        processor.mouse_moved(x as usize, y as usize, modifiers);
                    },
                    MouseWheel { delta, phase, modifiers, .. } => {
                        *hide_cursor = false;
                        processor.on_mouse_wheel(delta, phase, modifiers);
                    },
                    Refresh => {
                        processor.ctx.terminal.dirty = true;
                    },
                    Focused(is_focused) => {
                        *window_is_focused = is_focused;

                        if is_focused {
                            processor.ctx.terminal.dirty = true;
                            processor.ctx.terminal.next_is_urgent = Some(false);
                        } else {
                            processor.ctx.terminal.dirty = true;
                            *hide_cursor = false;
                        }

                        processor.on_focus_change(is_focused);
                    },
                    DroppedFile(path) => {
                        use input::ActionContext;
                        let path: String = path.to_string_lossy().into();
                        processor.ctx.write_to_pty(path.into_bytes());
                    },
                    HiDpiFactorChanged(new_dpr) => {
                        processor.ctx.size_info.dpr = new_dpr;
                        processor.ctx.terminal.dirty = true;
                    },
                    _ => (),
                }
            },
            Event::Awakened => {
                processor.ctx.terminal.dirty = true;
            }
        }
    }

    /// Process events. When `wait_for_event` is set, this method is guaranteed
    /// to process at least one event.
    pub fn process_events<'a>(
        &mut self,
        term: &'a FairMutex<Term>,
        window: &mut Window
    ) -> MutexGuard<'a, Term> {
        // Terminal is lazily initialized the first time an event is returned
        // from the blocking WaitEventsIterator. Otherwise, the pty reader would
        // be blocked the entire time we wait for input!
        let mut terminal;

        self.pending_events.clear();

        {
            // Ditto on lazy initialization for context and processor.
            let context;
            let mut processor: input::Processor<ActionContext<N>>;

            let print_events = self.print_events;

            let ref_test = self.ref_test;
            let resize_tx = &self.resize_tx;

            if self.wait_for_event {
                // A Vec is used here since wait_events can potentially yield
                // multiple events before the interrupt is handled. For example,
                // Resize and Moved events.
                let pending_events = &mut self.pending_events;
                window.wait_events(|e| {
                    pending_events.push(e);
                    glutin::ControlFlow::Break
                });
            }

            terminal = term.lock();

            context = ActionContext {
                terminal: &mut terminal,
                notifier: &mut self.notifier,
                mouse: &mut self.mouse,
<<<<<<< HEAD
                size_info: &mut self.size_info,
                selection_modified: false,
=======
                size_info: &self.size_info,
>>>>>>> 8b71eede
                received_count: &mut self.received_count,
                suppress_chars: &mut self.suppress_chars,
                last_modifiers: &mut self.last_modifiers,
                window_changes: &mut self.window_changes,
            };

            processor = input::Processor {
                ctx: context,
                scrolling_config: &self.scrolling_config,
                mouse_config: &self.mouse_config,
                key_bindings: &self.key_bindings[..],
                mouse_bindings: &self.mouse_bindings[..],
            };

            let mut window_is_focused = window.is_focused;

            // Scope needed to that hide_cursor isn't borrowed after the scope
            // ends.
            {
                let hide_cursor = &mut self.hide_cursor;
                let mut process = |event| {
                    if print_events {
                        println!("glutin event: {:?}", event);
                    }
                    Processor::handle_event(
                        &mut processor,
                        event,
                        ref_test,
                        resize_tx,
                        hide_cursor,
                        &mut window_is_focused,
                    );
                };

                for event in self.pending_events.drain(..) {
                    process(event);
                }

                window.poll_events(process);
            }

            if self.hide_cursor_when_typing {
                window.set_cursor_visible(!self.hide_cursor);
            }

            window.is_focused = window_is_focused;
        }

        if self.window_changes.hide {
            window.hide();
        }

        if self.window_changes.hide {
            window.hide();
        }

        self.window_changes.clear();
        self.wait_for_event = !terminal.dirty;

        terminal
    }

    pub fn update_config(&mut self, config: &Config) {
        self.key_bindings = config.key_bindings().to_vec();
        self.mouse_bindings = config.mouse_bindings().to_vec();
        self.mouse_config = config.mouse().to_owned();
    }
}<|MERGE_RESOLUTION|>--- conflicted
+++ resolved
@@ -36,12 +36,7 @@
 pub struct ActionContext<'a, N: 'a> {
     pub notifier: &'a mut N,
     pub terminal: &'a mut Term,
-<<<<<<< HEAD
-    pub selection: &'a mut Option<Selection>,
     pub size_info: &'a mut SizeInfo,
-=======
-    pub size_info: &'a SizeInfo,
->>>>>>> 8b71eede
     pub mouse: &'a mut Mouse,
     pub received_count: &'a mut usize,
     pub suppress_chars: &'a mut bool,
@@ -358,16 +353,10 @@
                             processor.ctx.terminal.dirty = true;
                         }
                     },
-<<<<<<< HEAD
                     CursorMoved { position: lpos, modifiers, .. } => {
                         let (x, y) = lpos.to_physical(processor.ctx.size_info.dpr).into();
                         let x: i32 = limit(x, 0, processor.ctx.size_info.width as i32);
                         let y: i32 = limit(y, 0, processor.ctx.size_info.height as i32);
-=======
-                    CursorMoved { position: (x, y), modifiers, .. } => {
-                        let x = limit(x as i32, 0, processor.ctx.size_info.width as i32);
-                        let y = limit(y as i32, 0, processor.ctx.size_info.height as i32);
->>>>>>> 8b71eede
 
                         *hide_cursor = false;
                         processor.mouse_moved(x as usize, y as usize, modifiers);
@@ -451,12 +440,7 @@
                 terminal: &mut terminal,
                 notifier: &mut self.notifier,
                 mouse: &mut self.mouse,
-<<<<<<< HEAD
                 size_info: &mut self.size_info,
-                selection_modified: false,
-=======
-                size_info: &self.size_info,
->>>>>>> 8b71eede
                 received_count: &mut self.received_count,
                 suppress_chars: &mut self.suppress_chars,
                 last_modifiers: &mut self.last_modifiers,
